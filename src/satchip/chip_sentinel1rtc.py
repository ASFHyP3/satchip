from datetime import datetime, timedelta
from pathlib import Path

import asf_search as asf
import hyp3_sdk
import numpy as np
import rioxarray
import shapely
import xarray as xr

from satchip import utils
from satchip.chip_xr_base import create_dataset_chip, create_template_da
from satchip.terra_mind_grid import TerraMindChip


S1RTC_BANDS = ['VV', 'VH']


def get_rtc_paths_for_chips(
    terra_mind_chips: list[TerraMindChip], image_dir: Path, opts: utils.ChipDataOpts
) -> dict[str, list[utils.RtcImageSet]]:
    bounds = utils.get_overall_bounds([chip.bounds for chip in terra_mind_chips])
    _check_bounds_size(bounds)
    granules = _get_granules(bounds, opts['date_start'], opts['date_end'])
    slcs_for_chips = _get_slcs_for_each_chip(terra_mind_chips, granules, opts['strategy'])
    assert len(slcs_for_chips) == len(terra_mind_chips)

    rtc_image_sets_for_chips = _get_rtcs_for(slcs_for_chips, image_dir)
    return rtc_image_sets_for_chips


def _check_bounds_size(bounds: utils.Bounds) -> None:
    min_lon, min_lat, max_lon, max_lat = bounds
    MAX_BOUND_AREA_DEGREES = 3
    bounds_area_degrees = (max_lon - min_lon) * (max_lat - min_lat)

    err_message = f'Bounds area is to large ({bounds_area_degrees}). Must be less than {MAX_BOUND_AREA_DEGREES} degrees'
    assert bounds_area_degrees < MAX_BOUND_AREA_DEGREES, err_message


def _get_granules(bounds: utils.Bounds, date_start: datetime, date_end: datetime) -> list[asf.S1Product]:
    date_start = date_start
    date_end = date_end + timedelta(days=1)  # inclusive end
    roi = shapely.box(*bounds)
    search_results = asf.geo_search(
        intersectsWith=roi.wkt,
        start=date_start,
        end=date_end,
        beamMode=asf.constants.BEAMMODE.IW,
        polarization=asf.constants.POLARIZATION.VV_VH,
        platform=asf.constants.PLATFORM.SENTINEL1,
        processingLevel=asf.constants.PRODUCT_TYPE.SLC,
    )

    return list(search_results)


def _get_slcs_for_each_chip(
    chips: list[TerraMindChip], granules: list[asf.S1Product], strategy: str, intersection_pct: int = 95
) -> dict[str, list[asf.S1Product]]:
    slcs_for_chips: dict[str, list[asf.S1Product]] = {}

    for chip in chips:
        chip_roi = shapely.box(*chip.bounds)
        intersecting = [granule for granule in granules if _get_pct_intersect(granule, chip_roi) > intersection_pct]
        intersecting = sorted(intersecting, key=lambda g: (-_get_pct_intersect(g, chip_roi), g.properties['startTime']))

        if len(intersecting) < 1:
            raise ValueError(f'No products found for chip {chip.name} in given date range')

        if strategy == 'BEST':
            slcs_for_chips[chip.name] = intersecting[:1]
        else:
            slcs_for_chips[chip.name] = intersecting

    return slcs_for_chips


def _get_pct_intersect(product: asf.S1Product, roi: shapely.geometry.Polygon) -> int:
    footprint = shapely.geometry.shape(product.geometry)
    intersection = int(np.round(100 * roi.intersection(footprint).area / roi.area))
    return intersection


def _get_rtcs_for(
    slcs_for_chips: dict[str, list[asf.S1Product]], image_dir: Path
) -> dict[str, list[utils.RtcImageSet]]:
    flat_slcs = sum(slcs_for_chips.values(), [])
    slc_names = set(granule.properties['sceneName'] for granule in flat_slcs)

    finished_rtc_jobs = _process_rtcs(slc_names)

    image_set_for_slc_name: dict[str, utils.RtcImageSet] = {}
    for job in finished_rtc_jobs:
        rtc_image_set = _download_hyp3_rtc(job, image_dir)
<<<<<<< HEAD
        slc_name = job.job_parameters['granules'][0]
        paths_for_slc_name[slc_name] = rtc_image_set
=======
        slc_name = job.job_parameters['granules'][0]  # type: ignore
        image_set_for_slc_name[slc_name] = rtc_image_set
>>>>>>> f264201f

    image_sets_for_chips: dict[str, list[utils.RtcImageSet]] = {}
    for chip_name, chip_slcs in slcs_for_chips.items():
        image_sets = [image_set_for_slc_name[name.properties['sceneName']] for name in chip_slcs]
        image_sets_for_chips[chip_name] = image_sets

    return image_sets_for_chips


def _process_rtcs(slc_names: set[str]) -> hyp3_sdk.Batch:
    hyp3 = hyp3_sdk.HyP3()
    jobs_by_scene_name = _get_rtc_jobs_by_scene_name(hyp3)

    hyp3_jobs = []
    for slc_name in slc_names:
        if slc_name in jobs_by_scene_name:
            job = jobs_by_scene_name[slc_name]
            hyp3_jobs.append(job)
        else:
            new_batch = hyp3.submit_rtc_job(slc_name, radiometry='gamma0', resolution=20)
            hyp3_jobs.append(list(new_batch)[0])

    batch = hyp3_sdk.Batch(hyp3_jobs)
    batch = hyp3.watch(batch)
    assert all([j.succeeded() for j in batch]), 'One or more HyP3 jobs failed'

    return batch


def _get_rtc_jobs_by_scene_name(hyp3: hyp3_sdk.HyP3) -> dict[str, hyp3_sdk.Job]:
    jobs_by_scene_name = {}

    for job in hyp3.find_jobs(job_type='RTC_GAMMA'):
        if not _is_valid_rtc_job(job):
            continue

        name = job.job_parameters['granules'][0]
        jobs_by_scene_name[name] = job

    return jobs_by_scene_name


def _is_valid_rtc_job(job: hyp3_sdk.Job) -> bool:
    return (
        not job.failed()
        and not job.expired()
        and job.job_parameters['radiometry'] == 'gamma0'
        and job.job_parameters['resolution'] == 20
    )


def _download_hyp3_rtc(job: hyp3_sdk.Job, image_dir: Path) -> utils.RtcImageSet:
    output_path = image_dir / job.to_dict()['files'][0]['filename']
    output_dir = output_path.with_suffix('')
    output_zip = output_path.with_suffix('.zip')
    if not output_dir.exists():
        job.download_files(location=image_dir)
        hyp3_sdk.util.extract_zipped_product(output_zip)
    vv_path = list(output_dir.glob('*_VV.tif'))[0]
    vh_path = list(output_dir.glob('*_VH.tif'))[0]
    image_set: utils.RtcImageSet = {'VV': vv_path, 'VH': vh_path}
    return image_set


def get_s1rtc_chip_data(chip: TerraMindChip, image_sets: list[utils.RtcImageSet]) -> xr.Dataset:
    roi = shapely.box(*chip.bounds)
    template = create_template_da(chip)
    timestep_arrays = []
    for image_set in image_sets:
        band_arrays = []
        for band in S1RTC_BANDS:
<<<<<<< HEAD
            image_path = image_set._asdict()[band.lower()]
            da = rioxarray.open_rasterio(image_path)
            assert isinstance(da, xr.DataArray | xr.Dataset)
            da = da.rio.clip_box(*roi.buffer(0.1).bounds, crs='EPSG:4326')

=======
            image_path = image_set[band]
            da = rioxarray.open_rasterio(image_path).rio.clip_box(*roi.buffer(0.1).bounds, crs='EPSG:4326')  # type: ignore
>>>>>>> f264201f
            da_reproj = da.rio.reproject_match(template)
            band_arrays.append(da_reproj.data.squeeze())
        band_array = np.stack(band_arrays, axis=0)
        timestep_arrays.append(band_array)
    data_array = np.stack(timestep_arrays, axis=0)
    dates = [datetime.strptime(image_set['VV'].name.split('_')[2], '%Y%m%dT%H%M%S') for image_set in image_sets]
    dataset = create_dataset_chip(data_array, chip, dates, S1RTC_BANDS)
    return dataset<|MERGE_RESOLUTION|>--- conflicted
+++ resolved
@@ -93,13 +93,8 @@
     image_set_for_slc_name: dict[str, utils.RtcImageSet] = {}
     for job in finished_rtc_jobs:
         rtc_image_set = _download_hyp3_rtc(job, image_dir)
-<<<<<<< HEAD
         slc_name = job.job_parameters['granules'][0]
-        paths_for_slc_name[slc_name] = rtc_image_set
-=======
-        slc_name = job.job_parameters['granules'][0]  # type: ignore
         image_set_for_slc_name[slc_name] = rtc_image_set
->>>>>>> f264201f
 
     image_sets_for_chips: dict[str, list[utils.RtcImageSet]] = {}
     for chip_name, chip_slcs in slcs_for_chips.items():
@@ -171,16 +166,10 @@
     for image_set in image_sets:
         band_arrays = []
         for band in S1RTC_BANDS:
-<<<<<<< HEAD
-            image_path = image_set._asdict()[band.lower()]
+            image_path = image_set[band]
             da = rioxarray.open_rasterio(image_path)
             assert isinstance(da, xr.DataArray | xr.Dataset)
             da = da.rio.clip_box(*roi.buffer(0.1).bounds, crs='EPSG:4326')
-
-=======
-            image_path = image_set[band]
-            da = rioxarray.open_rasterio(image_path).rio.clip_box(*roi.buffer(0.1).bounds, crs='EPSG:4326')  # type: ignore
->>>>>>> f264201f
             da_reproj = da.rio.reproject_match(template)
             band_arrays.append(da_reproj.data.squeeze())
         band_array = np.stack(band_arrays, axis=0)
